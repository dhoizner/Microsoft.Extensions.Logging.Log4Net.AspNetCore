<<<<<<< HEAD
﻿namespace Microsoft.Extensions.Logging
{
	using System;
	using System.Collections.Concurrent;
	using System.IO;
	using System.Text;
	using System.Xml;
	using System.Reflection;

	using log4net;
	using log4net.Config;
	using log4net.Repository;

	/// <summary>
	/// The log4net provider class.
	/// </summary>
	public class Log4NetProvider : ILoggerProvider
	{
		/// <summary>
		/// The log4net repository.
		/// </summary>
		private ILoggerRepository loggerRepository;

		/// <summary>
		/// The exception formatter Func.
		/// </summary>
		private Func<object, Exception, string> exceptionFormatter;

		/// <summary>
		/// The loggers collection.
		/// </summary>
		private readonly ConcurrentDictionary<string, Log4NetLogger> loggers = new ConcurrentDictionary<string, Log4NetLogger>();

		/// <summary>
		/// Initializes a new instance of the <see cref="Log4NetProvider"/> class.
		/// </summary>
		/// <param name="log4NetConfigFile">The log4 net configuration file.</param>
		public Log4NetProvider(string log4NetConfigFile)
			: this(log4NetConfigFile, null)
		{
		}

		/// <summary>
		/// Initializes a new instance of the <see cref="Log4NetProvider"/> class.
		/// </summary>
		/// <param name="log4NetConfigFile">The log4NetConfigFile.</param>
		public Log4NetProvider(string log4NetConfigFile, Func<object, Exception, string> exceptionFormatter)
		{
			this.exceptionFormatter = exceptionFormatter ?? FormatExceptionByDefault;
			loggerRepository = LogManager.CreateRepository(Assembly.GetEntryAssembly(),
														   typeof(log4net.Repository.Hierarchy.Hierarchy));
			XmlConfigurator.Configure(loggerRepository, Parselog4NetConfigFile(log4NetConfigFile));
		}

		/// <summary>
		/// Creates the logger.
		/// </summary>
		/// <param name="categoryName">The category name.</param>
		/// <returns>The <see cref="ILogger"/> instance.</returns>
		public ILogger CreateLogger(string categoryName)
		{
			return this.loggers.GetOrAdd(categoryName, this.CreateLoggerImplementation);
		}

		/// <summary>
		/// Performs application-defined tasks associated with freeing, releasing, or resetting unmanaged resources.
		/// </summary>
		public void Dispose()
		{
			this.Dispose(true);
			GC.SuppressFinalize(this);
		}

		/// <summary>
		/// Releases unmanaged and - optionally - managed resources.
		/// </summary>
		/// <param name="disposing"><c>true</c> to release both managed and unmanaged resources; <c>false</c> to release only unmanaged resources.</param>
		protected virtual void Dispose(bool disposing)
		{
			if (disposing)
			{
			}

			this.loggers.Clear();
		}

		/// <summary>
		/// Parses log4net config file.
		/// </summary>
		/// <param name="filename">The filename.</param>
		/// <returns>The <see cref="XmlElement"/> with the log4net XML element.</returns>
		private static XmlElement Parselog4NetConfigFile(string filename)
		{
			using (FileStream fp = File.OpenRead(filename))
			{
				var settings = new XmlReaderSettings
				{
					DtdProcessing = DtdProcessing.Prohibit
				};

				var log4netConfig = new XmlDocument();
				using (var reader = XmlReader.Create(fp, settings))
				{
					log4netConfig.Load(reader);
				}

				return log4netConfig["log4net"];
			}
		}

		/// <summary>
		/// Creates the logger implementation.
		/// </summary>
		/// <param name="name">The name.</param>
		/// <returns>The <see cref="Log4NetLogger"/> instance.</returns>
		private Log4NetLogger CreateLoggerImplementation(string name)
			=> new Log4NetLogger(loggerRepository.Name, name)
					.UsingCustomExceptionFormatter(this.exceptionFormatter);

		/// <summary>
		/// Formats an exception by default.
		/// </summary>
		/// <typeparam name="TState">The type of the state.</typeparam>
		/// <param name="state">The state of the logged object.</param>
		/// <param name="exception">The exception to be logged.</param>
		/// <returns>The text with the formatted message.</returns>
		private static string FormatExceptionByDefault<TState>(TState state, Exception exception)
		{
			var builder = new StringBuilder();
			builder.Append(state.ToString());
			builder.Append(" - ");
			if (exception != null)
			{
				builder.Append(exception.ToString());
			}

			return builder.ToString();
		}
	}
=======
﻿using System.Reflection;
using log4net;
using log4net.Config;
using log4net.Repository;

namespace Microsoft.Extensions.Logging
{
    using System;
    using System.Collections.Concurrent;
    using System.IO;
    using System.Text;
    using System.Xml;

    /// <summary>
    /// The log4net provider class.
    /// </summary>
    public class Log4NetProvider : ILoggerProvider
    {
        /// <summary>
        /// The log4net repository.
        /// </summary>
        private ILoggerRepository loggerRepository;

        /// <summary>
        /// The exception formatter Func.
        /// </summary>
        private Func<object, Exception, string> exceptionFormatter;

        /// <summary>
        /// The loggers collection.
        /// </summary>
        private readonly ConcurrentDictionary<string, Log4NetLogger> loggers = new ConcurrentDictionary<string, Log4NetLogger>();

        /// <summary>
        /// Initializes a new instance of the <see cref="Log4NetProvider"/> class.
        /// </summary>
        /// <param name="log4NetConfigFile">The log4NetConfigFile.</param>
        public Log4NetProvider(string log4NetConfigFile, Func<object, Exception, string> exceptionFormatter)
        {
            this.exceptionFormatter = exceptionFormatter ?? FormatExceptionByDefault;
            loggerRepository = LogManager.CreateRepository(Assembly.GetEntryAssembly(),
                                                           typeof(log4net.Repository.Hierarchy.Hierarchy));
            XmlConfigurator.Configure(loggerRepository, Parselog4NetConfigFile(log4NetConfigFile));
        }

        /// <summary>
        /// Creates the logger.
        /// </summary>
        /// <param name="categoryName">The category name.</param>
        /// <returns>The <see cref="ILogger"/> instance.</returns>
        public ILogger CreateLogger(string categoryName)
        {
            return this.loggers.GetOrAdd(categoryName, this.CreateLoggerImplementation);
        }

        /// <summary>
        /// Disposes the provider.
        /// </summary>
        public void Dispose()
        {
            this.loggers.Clear();
        }

        /// <summary>
        /// Parses log4net config file.
        /// </summary>
        /// <param name="filename">The filename.</param>
        /// <returns>The <see cref="XmlElement"/> with the log4net XML element.</returns>
        private static XmlElement Parselog4NetConfigFile(string filename)
        {
            using (FileStream fp = File.OpenRead(filename))
            {
                var settings = new XmlReaderSettings
                {
                    DtdProcessing = DtdProcessing.Prohibit
                };

                var log4netConfig = new XmlDocument();
                using (var reader = XmlReader.Create(fp, settings))
                {
                    log4netConfig.Load(reader);
                }

                return log4netConfig["log4net"];
            }
        }

        /// <summary>
        /// Creates the logger implementation.
        /// </summary>
        /// <param name="name">The name.</param>
        /// <returns>The <see cref="Log4NetLogger"/> instance.</returns>
        private Log4NetLogger CreateLoggerImplementation(string name)
        {
            return new Log4NetLogger(loggerRepository.Name, name)
                       .UsingCustomExceptionFormatter(exceptionFormatter);
        }

        /// <summary>
        /// Formats an exception by default.
        /// </summary>
        /// <typeparam name="TState">The type of the state.</typeparam>
        /// <param name="state">The state of the logged object.</param>
        /// <param name="exception">The exception to be logged.</param>
        /// <returns>The text with the formatted message.</returns>
        private static string FormatExceptionByDefault<TState>(TState state, Exception exception)
        {
            var builder = new StringBuilder();
            builder.Append(state.ToString());
            builder.Append(" - ");
            if (exception != null)
            {
                builder.Append(exception.ToString());
            }

            return builder.ToString();
        }
    }
>>>>>>> 7a1d94ba
}<|MERGE_RESOLUTION|>--- conflicted
+++ resolved
@@ -1,4 +1,3 @@
-<<<<<<< HEAD
 ﻿namespace Microsoft.Extensions.Logging
 {
 	using System;
@@ -135,127 +134,7 @@
 				builder.Append(exception.ToString());
 			}
 
-			return builder.ToString();
-		}
-	}
-=======
-﻿using System.Reflection;
-using log4net;
-using log4net.Config;
-using log4net.Repository;
-
-namespace Microsoft.Extensions.Logging
-{
-    using System;
-    using System.Collections.Concurrent;
-    using System.IO;
-    using System.Text;
-    using System.Xml;
-
-    /// <summary>
-    /// The log4net provider class.
-    /// </summary>
-    public class Log4NetProvider : ILoggerProvider
-    {
-        /// <summary>
-        /// The log4net repository.
-        /// </summary>
-        private ILoggerRepository loggerRepository;
-
-        /// <summary>
-        /// The exception formatter Func.
-        /// </summary>
-        private Func<object, Exception, string> exceptionFormatter;
-
-        /// <summary>
-        /// The loggers collection.
-        /// </summary>
-        private readonly ConcurrentDictionary<string, Log4NetLogger> loggers = new ConcurrentDictionary<string, Log4NetLogger>();
-
-        /// <summary>
-        /// Initializes a new instance of the <see cref="Log4NetProvider"/> class.
-        /// </summary>
-        /// <param name="log4NetConfigFile">The log4NetConfigFile.</param>
-        public Log4NetProvider(string log4NetConfigFile, Func<object, Exception, string> exceptionFormatter)
-        {
-            this.exceptionFormatter = exceptionFormatter ?? FormatExceptionByDefault;
-            loggerRepository = LogManager.CreateRepository(Assembly.GetEntryAssembly(),
-                                                           typeof(log4net.Repository.Hierarchy.Hierarchy));
-            XmlConfigurator.Configure(loggerRepository, Parselog4NetConfigFile(log4NetConfigFile));
-        }
-
-        /// <summary>
-        /// Creates the logger.
-        /// </summary>
-        /// <param name="categoryName">The category name.</param>
-        /// <returns>The <see cref="ILogger"/> instance.</returns>
-        public ILogger CreateLogger(string categoryName)
-        {
-            return this.loggers.GetOrAdd(categoryName, this.CreateLoggerImplementation);
-        }
-
-        /// <summary>
-        /// Disposes the provider.
-        /// </summary>
-        public void Dispose()
-        {
-            this.loggers.Clear();
-        }
-
-        /// <summary>
-        /// Parses log4net config file.
-        /// </summary>
-        /// <param name="filename">The filename.</param>
-        /// <returns>The <see cref="XmlElement"/> with the log4net XML element.</returns>
-        private static XmlElement Parselog4NetConfigFile(string filename)
-        {
-            using (FileStream fp = File.OpenRead(filename))
-            {
-                var settings = new XmlReaderSettings
-                {
-                    DtdProcessing = DtdProcessing.Prohibit
-                };
-
-                var log4netConfig = new XmlDocument();
-                using (var reader = XmlReader.Create(fp, settings))
-                {
-                    log4netConfig.Load(reader);
-                }
-
-                return log4netConfig["log4net"];
-            }
-        }
-
-        /// <summary>
-        /// Creates the logger implementation.
-        /// </summary>
-        /// <param name="name">The name.</param>
-        /// <returns>The <see cref="Log4NetLogger"/> instance.</returns>
-        private Log4NetLogger CreateLoggerImplementation(string name)
-        {
-            return new Log4NetLogger(loggerRepository.Name, name)
-                       .UsingCustomExceptionFormatter(exceptionFormatter);
-        }
-
-        /// <summary>
-        /// Formats an exception by default.
-        /// </summary>
-        /// <typeparam name="TState">The type of the state.</typeparam>
-        /// <param name="state">The state of the logged object.</param>
-        /// <param name="exception">The exception to be logged.</param>
-        /// <returns>The text with the formatted message.</returns>
-        private static string FormatExceptionByDefault<TState>(TState state, Exception exception)
-        {
-            var builder = new StringBuilder();
-            builder.Append(state.ToString());
-            builder.Append(" - ");
-            if (exception != null)
-            {
-                builder.Append(exception.ToString());
-            }
-
             return builder.ToString();
         }
     }
->>>>>>> 7a1d94ba
 }