using Microsoft.Extensions.Configuration;
using Microsoft.Extensions.Logging;
using Microsoft.VisualStudio.TestTools.UnitTesting;
using Newtonsoft.Json;
using System;
using System.IO;
using System.Xml;

namespace Tests
{
<<<<<<< HEAD
    [TestClass]
    public class LoggerShould
    {
        [TestMethod]
        public void LogCriticalMessages()
        {
            var provider = new Log4NetProvider("log4net.config");
            var logger = provider.CreateLogger("Test");

            logger.LogCritical("A message");

            Assert.Inconclusive();
        }

        [TestMethod]
        public void UsePatternLayoutOnExceptions()
        {
            var provider = new Log4NetProvider("log4net.config");
            var logger = provider.CreateLogger("Test");

            try
            {
                ThrowException();
            }
            catch (Exception ex)
            {
                logger.LogCritical(10, ex, "Catched message");
            }

            Assert.Inconclusive();
        }

        /// <summary>
        /// Throws the exception, and have stacktrace to be tested by the ExceptionLayoutPattern.
        /// </summary>
        /// <exception cref="InvalidOperationException">A message</exception>
        private static void ThrowException() => throw new InvalidOperationException("A message");
    }
=======
	[TestClass]
	public class LoggerShould
	{

		[TestMethod]
		public void ProviderShouldBeCreatedWithConfigurationSectionOverrides()
		{
			var builder = new ConfigurationBuilder();
			builder.SetBasePath(Directory.GetCurrentDirectory())
				.AddJsonFile("appsettings.json");
			var configuration = builder.Build();
		var provider = new Log4NetProvider("log4net.config", configuration.GetSection("Logging"));
		}

		[TestMethod]
		public void TestMethod1()
		{
			var provider = new Log4NetProvider("log4net.config");
			var logger = provider.CreateLogger("Test");

			logger.LogCritical("A message");

			Assert.Inconclusive();
		}

		[TestMethod]
		public void UsePatternLayoutOnExceptions()
		{
			var provider = new Log4NetProvider("log4net.config");
			var logger = provider.CreateLogger("Test");

			try
			{
				ThrowException();
			}
			catch (Exception ex)
			{
				logger.LogCritical(10, ex, "Catched message");
			}

			Assert.Inconclusive();
		}

		/// <summary>
		/// Throws the exception, and have stacktrace to be tested by the ExceptionLayoutPattern.
		/// </summary>
		/// <exception cref="InvalidOperationException">A message</exception>
		private static void ThrowException() => throw new InvalidOperationException("A message");
	}
>>>>>>> e6252e1a
}<|MERGE_RESOLUTION|>--- conflicted
+++ resolved
@@ -1,53 +1,11 @@
-using Microsoft.Extensions.Configuration;
-using Microsoft.Extensions.Logging;
-using Microsoft.VisualStudio.TestTools.UnitTesting;
-using Newtonsoft.Json;
-using System;
-using System.IO;
-using System.Xml;
-
 namespace Tests
 {
-<<<<<<< HEAD
-    [TestClass]
-    public class LoggerShould
-    {
-        [TestMethod]
-        public void LogCriticalMessages()
-        {
-            var provider = new Log4NetProvider("log4net.config");
-            var logger = provider.CreateLogger("Test");
+	using System;
+	using System.IO;
 
-            logger.LogCritical("A message");
+	using Microsoft.Extensions.Logging;
+	using Microsoft.VisualStudio.TestTools.UnitTesting;
 
-            Assert.Inconclusive();
-        }
-
-        [TestMethod]
-        public void UsePatternLayoutOnExceptions()
-        {
-            var provider = new Log4NetProvider("log4net.config");
-            var logger = provider.CreateLogger("Test");
-
-            try
-            {
-                ThrowException();
-            }
-            catch (Exception ex)
-            {
-                logger.LogCritical(10, ex, "Catched message");
-            }
-
-            Assert.Inconclusive();
-        }
-
-        /// <summary>
-        /// Throws the exception, and have stacktrace to be tested by the ExceptionLayoutPattern.
-        /// </summary>
-        /// <exception cref="InvalidOperationException">A message</exception>
-        private static void ThrowException() => throw new InvalidOperationException("A message");
-    }
-=======
 	[TestClass]
 	public class LoggerShould
 	{
@@ -59,11 +17,11 @@
 			builder.SetBasePath(Directory.GetCurrentDirectory())
 				.AddJsonFile("appsettings.json");
 			var configuration = builder.Build();
-		var provider = new Log4NetProvider("log4net.config", configuration.GetSection("Logging"));
+			var provider = new Log4NetProvider("log4net.config", configuration.GetSection("Logging"));
 		}
 
 		[TestMethod]
-		public void TestMethod1()
+		public void LogCriticalMessages()
 		{
 			var provider = new Log4NetProvider("log4net.config");
 			var logger = provider.CreateLogger("Test");
@@ -97,5 +55,4 @@
 		/// <exception cref="InvalidOperationException">A message</exception>
 		private static void ThrowException() => throw new InvalidOperationException("A message");
 	}
->>>>>>> e6252e1a
 }